require "parser"
require "type_inference"
require "visitor"
require "llvm"
require "codegen/*"
require "program"

LLVM.init_x86

module Crystal
  DUMP_LLVM = ENV["DUMP"] == "1"
  MAIN_NAME = "__crystal_main"
  RAISE_NAME = "__crystal_raise"
  MALLOC_NAME = "__crystal_malloc"
  REALLOC_NAME = "__crystal_realloc"

  class Program
    def run(code)
      node = Parser.parse(code)
      node = normalize node
      node = infer_type node
      load_libs
      evaluate node
    end

    def evaluate(node)
      llvm_mod = build(node, true)[""]
      llvm_mod.verify
      engine = LLVM::JITCompiler.new(llvm_mod)

      argc = LibLLVM.create_generic_value_of_int(LLVM::Int32, 0_u64, 1)
      argv = LibLLVM.create_generic_value_of_pointer(nil)

      engine.run_function llvm_mod.functions[MAIN_NAME], [argc, argv]
    end

    def build(node, single_module = false, llvm_mod = LLVM::Module.new("main_module"))
      visitor = CodeGenVisitor.new(self, node, llvm_mod, single_module)
      begin
        node.accept visitor
        visitor.finish
      rescue ex
        visitor.llvm_mod.dump
        raise ex
      end

      visitor.modules
    end
  end

  class CodeGenVisitor < Visitor
    PERSONALITY_NAME = "__crystal_personality"
    GET_EXCEPTION_NAME = "__crystal_get_exception"

    include LLVMBuilderHelper

    getter :llvm_mod
    getter :fun
    getter :builder
    getter :typer
    getter :main
    getter :modules
    getter :context
    getter :llvm_typer
    property :last

    class LLVMVar
      getter pointer
      getter type

      # Normally a variable is associated with an alloca.
      # So for example, if you have a "x = Reference.new" you will have
      # an "Reference**" llvm value and you need to load that value
      # to access it.
      # However, the "self" argument is not copied to a local variable:
      # it's accessed from the arguments list, and it a "Reference*"
      # llvm value, so in a way it's "already loaded".
      # This field is true if that's the case.
      getter already_loaded

      def initialize(@pointer, @type, @already_loaded = false)
      end
    end

    make_tuple Handler, node, catch_block, vars
    make_tuple StringKey, mod, string

    def initialize(@mod, @node, @llvm_mod, @single_module = false, @use_host_flags = false)
      @main_mod = @llvm_mod
      @llvm_typer = LLVMTyper.new
      @main_ret_type = node.type
      ret_type = llvm_type(node.type)
      @main = @llvm_mod.functions.add(MAIN_NAME, [LLVM::Int32, pointer_type(pointer_type(LLVM::Int8))], ret_type)

      @context = Context.new @main, @mod

      @argc = @main.get_param(0)
      LLVM.set_name @argc, "argc"

      @argv = @main.get_param(1)
      LLVM.set_name @argv, "argv"

      builder = LLVM::Builder.new
      @builder = DebugLLVMBuilder.new builder, self

      @modules = {"" => @main_mod} of String => LLVM::Module

      @alloca_block, @const_block, @entry_block = new_entry_block_chain ["alloca", "const", "entry"]
      @main_alloca_block = @alloca_block

      @const_block_entry = @const_block
      @exception_handlers = [] of Handler
      @lib_vars = {} of String => LibLLVM::ValueRef
      @strings = {} of StringKey => LibLLVM::ValueRef
      @symbols = {} of String => Int32
      @symbol_table_values = [] of LibLLVM::ValueRef
      mod.symbols.each_with_index do |sym, index|
        @symbols[sym] = index
        @symbol_table_values << build_string_constant(sym, sym)
      end

      symbol_table = define_symbol_table @llvm_mod
      LLVM.set_initializer symbol_table, LLVM.array(llvm_type(@mod.string), @symbol_table_values)

      @last = llvm_nil
      @trampoline_wrappers = {} of UInt64 => LLVM::Function
      @fun_literal_count = 0

      context.return_type = @main_ret_type

      create_closure_context @mod.closured_vars?

      @empty_md_list = metadata([0])
      @subprograms = {} of LLVM::Module => Array(LibLLVM::ValueRef?)
      @subprograms[@main_mod] = [fun_metadata(context.fun, MAIN_NAME, "foo.cr", 1)]
      # @subprograms = [] of LibLLVM::ValueRef
    end

    def define_symbol_table(llvm_mod)
      llvm_mod.globals.add(LLVM.array_type(llvm_type(@mod.string), @symbol_table_values.count), "symbol_table")
    end

    def type
      context.type.not_nil!
    end

    def finish
      codegen_return @main_ret_type

      br_block_chain [@alloca_block, @const_block_entry]
      br_block_chain [@const_block, @entry_block]

      @modules.each do |name, mod|
        mod.dump if Crystal::DUMP_LLVM
        add_compile_unit_metadata(mod, name == "" ? "main" : name)
      end
    end

    def visit(node : FunDef)
      unless node.external.dead
        codegen_fun node.real_name, node.external, @mod, true
      end

      false
    end

    # Can only happen in a Const or as an argument cast,
    # or for primitives where we want a body, like Struct#hash and Struct#==
    def visit(node : Primitive)
      @last = case node.name
              when :argc
                @argc
              when :argv
                @argv
              when :float32_infinity
                LLVM.float(Float32::INFINITY)
              when :float64_infinity
                LLVM.double(Float64::INFINITY)
              when :nil_pointer
                LLVM.null(llvm_type(node.type))
              when :struct_hash
                codegen_primitive_struct_hash
              when :struct_equals
                codegen_primitive_struct_equals
              when :struct_to_s
                codegen_primitive_struct_to_s
              else
                raise "Bug: unhandled primitive in codegen visit: #{node.name}"
              end
    end

    def codegen_primitive(node, target_def, call_args)
      @last = case node.name
              when :binary
                codegen_primitive_binary node, target_def, call_args
              when :cast
                codegen_primitive_cast node, target_def, call_args
              when :allocate
                codegen_primitive_allocate node, target_def, call_args
              when :pointer_malloc
                codegen_primitive_pointer_malloc node, target_def, call_args
              when :pointer_set
                codegen_primitive_pointer_set node, target_def, call_args
              when :pointer_get
                codegen_primitive_pointer_get node, target_def, call_args
              when :pointer_address
                codegen_primitive_pointer_address node, target_def, call_args
              when :pointer_new
                codegen_primitive_pointer_new node, target_def, call_args
              when :pointer_realloc
                codegen_primitive_pointer_realloc node, target_def, call_args
              when :pointer_add
                codegen_primitive_pointer_add node, target_def, call_args
              when :struct_new
                codegen_primitive_struct_new node, target_def, call_args
              when :struct_set
                codegen_primitive_struct_set node, target_def, call_args
              when :struct_get
                codegen_primitive_struct_get node, target_def, call_args
              when :union_new
                codegen_primitive_union_new node, target_def, call_args
              when :union_set
                codegen_primitive_union_set node, target_def, call_args
              when :union_get
                codegen_primitive_union_get node, target_def, call_args
              when :external_var_set
                codegen_primitive_external_var_set node, target_def, call_args
              when :external_var_get
                codegen_primitive_external_var_get node, target_def, call_args
              when :object_id
                codegen_primitive_object_id node, target_def, call_args
              when :object_to_cstr
                codegen_primitive_object_to_cstr node, target_def, call_args
              when :object_crystal_type_id
                codegen_primitive_object_crystal_type_id node, target_def, call_args
              when :math_sqrt_float32
                codegen_primitive_math_sqrt_float32 node, target_def, call_args
              when :math_sqrt_float64
                codegen_primitive_math_sqrt_float64 node, target_def, call_args
              when :float32_pow
                codegen_primitive_float32_pow node, target_def, call_args
              when :float64_pow
                codegen_primitive_float64_pow node, target_def, call_args
              when :symbol_hash
                codegen_primitive_symbol_hash node, target_def, call_args
              when :symbol_to_s
                codegen_primitive_symbol_to_s node, target_def, call_args
              when :class
                codegen_primitive_class node, target_def, call_args
              when :fun_call
                codegen_primitive_fun_call node, target_def, call_args
              when :pointer_diff
                codegen_primitive_pointer_diff node, target_def, call_args
              when :pointer_null
                codegen_primitive_pointer_null node, target_def, call_args
              when :tuple_length
                codegen_primitive_tuple_length node, target_def, call_args
              when :tuple_indexer_known_index
                codegen_primitive_tuple_indexer_known_index node, target_def, call_args
              when :tuple_indexer
                codegen_primitive_tuple_indexer node, target_def, call_args
              else
                raise "Bug: unhandled primitive in codegen: #{node.name}"
              end
    end

    def codegen_primitive_binary(node, target_def, call_args)
      p1, p2 = call_args
      t1, t2 = target_def.owner, target_def.args[0].type
      codegen_binary_op target_def.name, t1, t2, p1, p2
    end

    def codegen_binary_op(op, t1 : BoolType, t2 : BoolType, p1, p2)
      case op
      when "==" then @builder.icmp LibLLVM::IntPredicate::EQ, p1, p2
      when "!=" then @builder.icmp LibLLVM::IntPredicate::NE, p1, p2
      else raise "Bug: trying to codegen #{t1} #{op} #{t2}"
      end
    end

    def codegen_binary_op(op, t1 : CharType, t2 : CharType, p1, p2)
      case op
      when "==" then return @builder.icmp LibLLVM::IntPredicate::EQ, p1, p2
      when "!=" then return @builder.icmp LibLLVM::IntPredicate::NE, p1, p2
      when "<" then return @builder.icmp LibLLVM::IntPredicate::ULT, p1, p2
      when "<=" then return @builder.icmp LibLLVM::IntPredicate::ULE, p1, p2
      when ">" then return @builder.icmp LibLLVM::IntPredicate::UGT, p1, p2
      when ">=" then return @builder.icmp LibLLVM::IntPredicate::UGE, p1, p2
      else raise "Bug: trying to codegen #{t1} #{op} #{t2}"
      end
    end

    def codegen_binary_op(op, t1 : SymbolType, t2 : SymbolType, p1, p2)
      case op
      when "==" then return @builder.icmp LibLLVM::IntPredicate::EQ, p1, p2
      when "!=" then return @builder.icmp LibLLVM::IntPredicate::NE, p1, p2
      else raise "Bug: trying to codegen #{t1} #{op} #{t2}"
      end
    end

    def codegen_binary_op(op, t1 : IntegerType, t2 : IntegerType, p1, p2)
      if t1.normal_rank == t2.normal_rank
        # Nothing to do
      elsif t1.rank < t2.rank
        p1 = extend_int t1, t2, p1
      else
        p2 = extend_int t2, t1, p2
      end

      @last = case op
              when "+" then @builder.add p1, p2
              when "-" then @builder.sub p1, p2
              when "*" then @builder.mul p1, p2
              when "/" then t1.signed? ? @builder.sdiv(p1, p2) : @builder.udiv(p1, p2)
              when "%" then t1.signed? ? @builder.srem(p1, p2) : @builder.urem(p1, p2)
              when "<<" then @builder.shl(p1, p2)
              when ">>" then t1.signed? ? @builder.ashr(p1, p2) : @builder.lshr(p1, p2)
              when "|" then or(p1, p2)
              when "&" then and(p1, p2)
              when "^" then @builder.xor(p1, p2)
              when "==" then return @builder.icmp LibLLVM::IntPredicate::EQ, p1, p2
              when "!=" then return @builder.icmp LibLLVM::IntPredicate::NE, p1, p2
              when "<" then return @builder.icmp (t1.signed? ? LibLLVM::IntPredicate::SLT : LibLLVM::IntPredicate::ULT), p1, p2
              when "<=" then return @builder.icmp (t1.signed? ? LibLLVM::IntPredicate::SLE : LibLLVM::IntPredicate::ULE), p1, p2
              when ">" then return @builder.icmp (t1.signed? ? LibLLVM::IntPredicate::SGT : LibLLVM::IntPredicate::UGT), p1, p2
              when ">=" then return @builder.icmp (t1.signed? ? LibLLVM::IntPredicate::SGE : LibLLVM::IntPredicate::UGE), p1, p2
              else raise "Bug: trying to codegen #{t1} #{op} #{t2}"
              end

      if t1.normal_rank != t2.normal_rank  && t1.rank < t2.rank
        @last = trunc @last, llvm_type(t1)
      end

      @last
    end

    def codegen_binary_op(op, t1 : IntegerType, t2 : FloatType, p1, p2)
      p1 = codegen_cast(t1, t2, p1)
      codegen_binary_op(op, t2, t2, p1, p2)
    end

    def codegen_binary_op(op, t1 : FloatType, t2 : IntegerType, p1, p2)
      p2 = codegen_cast(t2, t1, p2)
      codegen_binary_op op, t1, t1, p1, p2
    end

    def codegen_binary_op(op, t1 : FloatType, t2 : FloatType, p1, p2)
      if t1.rank < t2.rank
        p1 = extend_float t2, p1
      elsif t1.rank > t2.rank
        p2 = extend_float t1, p2
      end

      @last = case op
              when "+" then @builder.fadd p1, p2
              when "-" then @builder.fsub p1, p2
              when "*" then @builder.fmul p1, p2
              when "/" then @builder.fdiv p1, p2
              when "==" then return @builder.fcmp LibLLVM::RealPredicate::OEQ, p1, p2
              when "!=" then return @builder.fcmp LibLLVM::RealPredicate::ONE, p1, p2
              when "<" then return @builder.fcmp LibLLVM::RealPredicate::OLT, p1, p2
              when "<=" then return @builder.fcmp LibLLVM::RealPredicate::OLE, p1, p2
              when ">" then return @builder.fcmp LibLLVM::RealPredicate::OGT, p1, p2
              when ">=" then return @builder.fcmp LibLLVM::RealPredicate::OGE, p1, p2
              else raise "Bug: trying to codegen #{t1} #{op} #{t2}"
              end
      @last = trunc_float t1, @last if t1.rank < t2.rank
      @last
    end

    def codegen_binary_op(op, t1, t2, p1, p2)
      raise "Bug: codegen_binary_op called with #{t1} #{op} #{t2}"
    end

    def codegen_primitive_cast(node, target_def, call_args)
      p1 = call_args[0]
      from_type, to_type = target_def.owner, target_def.type
      codegen_cast from_type, to_type, p1
    end

    def codegen_cast(from_type : IntegerType, to_type : IntegerType, arg)
      if from_type.normal_rank == to_type.normal_rank
        arg
      elsif from_type.rank < to_type.rank
        extend_int from_type, to_type, arg
      else
        trunc arg, llvm_type(to_type)
      end
    end

    def codegen_cast(from_type : IntegerType, to_type : FloatType, arg)
      int_to_float from_type, to_type, arg
    end

    def codegen_cast(from_type : FloatType, to_type : IntegerType, arg)
      float_to_int from_type, to_type, arg
    end

    def codegen_cast(from_type : FloatType, to_type : FloatType, arg)
      if from_type.rank < to_type.rank
        extend_float to_type, arg
      elsif from_type.rank > to_type.rank
        trunc_float to_type, arg
      else
        arg
      end
    end

    def codegen_cast(from_type : IntegerType, to_type : CharType, arg)
      codegen_cast from_type, @mod.int32, arg
    end

    def codegen_cast(from_type : CharType, to_type : IntegerType, arg)
      @builder.zext arg, llvm_type(to_type)
    end

    def codegen_cast(from_type : SymbolType, to_type : IntegerType, arg)
      arg
    end

    def codegen_cast(from_type, to_type, arg)
      raise "Bug: codegen_cast called from #{from_type} to #{to_type}"
    end

    def codegen_primitive_allocate(node, target_def, call_args)
      type = node.type
      base_type = type.is_a?(HierarchyType) ? type.base_type : type

      allocate_aggregate base_type

      unless type.struct?
        type_id_ptr = aggregate_index(@last, 0)
        store int32(base_type.type_id), type_id_ptr
      end

      if type.is_a?(HierarchyType)
        @last = cast_to @last, type
      end

      @last
    end

    def codegen_primitive_pointer_malloc(node, target_def, call_args)
      type = node.type as PointerInstanceType
      llvm_type = llvm_embedded_type(type.element_type)
      array_malloc(llvm_type, call_args[1])
    end

    def codegen_primitive_pointer_set(node, target_def, call_args)
      type = context.type as PointerInstanceType
      value = call_args[1]
      assign call_args[0], type.element_type, node.type, value
      value
    end

    def codegen_primitive_pointer_get(node, target_def, call_args)
      type = context.type as PointerInstanceType
      to_lhs call_args[0], type.element_type
    end

    def codegen_primitive_pointer_address(node, target_def, call_args)
      ptr2int call_args[0], LLVM::Int64
    end

    def codegen_primitive_pointer_new(node, target_def, call_args)
      int2ptr(call_args[1], llvm_type(node.type))
    end

    def codegen_primitive_pointer_realloc(node, target_def, call_args)
      type = context.type as PointerInstanceType

      casted_ptr = cast_to_void_pointer(call_args[0])
      size = @builder.mul call_args[1], llvm_size(type.element_type)
      reallocated_ptr = realloc casted_ptr, size
      cast_to_pointer reallocated_ptr, type.element_type
    end

    def codegen_primitive_pointer_add(node, target_def, call_args)
      gep call_args[0], call_args[1]
    end

    def codegen_primitive_struct_new(node, target_def, call_args)
      allocate_aggregate (node.type as PointerInstanceType).element_type
    end

    def codegen_primitive_struct_set(node, target_def, call_args)
      set_aggregate_field(node, target_def, call_args) do
        type = context.type as CStructType
        name = target_def.name[0 .. -2]
        struct_field_ptr(type, name, call_args[0])
      end
    end

    def codegen_primitive_struct_get(node, target_def, call_args)
      type = context.type as CStructType
      to_lhs struct_field_ptr(type, target_def.name, call_args[0]), node.type
    end

    def struct_field_ptr(type, field_name, pointer)
      index = type.index_of_var(field_name)
      aggregate_index pointer, index
    end

    def codegen_primitive_union_new(node, target_def, call_args)
      allocate_aggregate (node.type as PointerInstanceType).element_type
    end

    def codegen_primitive_union_set(node, target_def, call_args)
      set_aggregate_field(node, target_def, call_args) do
        union_field_ptr(node, call_args[0])
      end
    end

    def codegen_primitive_union_get(node, target_def, call_args)
      to_lhs union_field_ptr(node, call_args[0]), node.type
    end

    def set_aggregate_field(node, target_def, call_args)
      value = to_rhs call_args[1], node.type
      store value, yield
      call_args[1]
    end

    def union_field_ptr(node, pointer)
      ptr = aggregate_index pointer, 0
      cast_to_pointer ptr, node.type
    end

    def codegen_primitive_external_var_set(node, target_def, call_args)
      external = target_def as External
      name = external.real_name
      var = declare_lib_var name, node.type, external.attributes
      @last = call_args[0]
      store @last, var
      @last
    end

    def codegen_primitive_external_var_get(node, target_def, call_args)
      external = target_def as External
      name = (target_def as External).real_name
      var = declare_lib_var name, node.type, external.attributes
      load var
    end

    def codegen_primitive_object_id(node, target_def, call_args)
      ptr2int call_args[0], LLVM::Int64
    end

    def codegen_primitive_object_to_cstr(node, target_def, call_args)
      type = context.type
      case type
      when MetaclassType
        type_to_s = type.instance_type.to_s
        want_object_id = false
      when GenericClassInstanceMetaclassType
        type_to_s = type.instance_type.to_s
        want_object_id = false
      else
        type_to_s = type.to_s
        want_object_id = true
      end

      if want_object_id
        buffer = array_malloc(LLVM::Int8, int(type_to_s.length + 23))
        call @mod.sprintf(@llvm_mod), [buffer, @builder.global_string_pointer("<#{type_to_s}:0x%016lx>"), call_args[0]] of LibLLVM::ValueRef
        buffer
      else
        @builder.global_string_pointer(type_to_s)
      end
    end

    def codegen_primitive_object_crystal_type_id(node, target_def, call_args)
      int(type.type_id)
    end

    def codegen_primitive_math_sqrt_float32(node, target_def, call_args)
      call @mod.sqrt_float32(@llvm_mod), [call_args[1]]
    end

    def codegen_primitive_math_sqrt_float64(node, target_def, call_args)
      call @mod.sqrt_float64(@llvm_mod), [call_args[1]]
    end

    def codegen_primitive_float32_pow(node, target_def, call_args)
      call @mod.pow_float32(@llvm_mod), call_args
    end

    def codegen_primitive_float64_pow(node, target_def, call_args)
      call @mod.pow_float64(@llvm_mod), call_args
    end

    def codegen_primitive_symbol_to_s(node, target_def, call_args)
      load(gep @llvm_mod.globals["symbol_table"], int(0), call_args[0])
    end

    def codegen_primitive_symbol_hash(node, target_def, call_args)
      call_args[0]
    end

    def codegen_primitive_class(node, target_def, call_args)
      if node.type.hierarchy_metaclass?
        load aggregate_index(call_args[0], 0)
      else
        int(node.type.type_id)
      end
    end

    def codegen_primitive_fun_call(node, target_def, call_args)
      codegen_call_or_invoke(call_args[0], call_args[1 .. -1], true, target_def.type)
    end

    def codegen_primitive_pointer_diff(node, target_def, call_args)
      p0 = ptr2int(call_args[0], LLVM::Int64)
      p1 = ptr2int(call_args[1], LLVM::Int64)
      sub = @builder.sub p0, p1
      @builder.exact_sdiv sub, ptr2int(gep(LLVM.pointer_null(type_of(call_args[0])), 1), LLVM::Int64)
    end

    def codegen_primitive_pointer_null(node, target_def, call_args)
      LLVM.null(llvm_type(node.type))
    end

    def codegen_primitive_tuple_length(node, target_def, call_args)
      type = context.type as TupleInstanceType
      int(type.tuple_types.length)
    end

    def codegen_primitive_tuple_indexer_known_index(node, target_def, call_args)
      type = context.type as TupleInstanceType
      index = (node as TupleIndexer).index
      ptr = aggregate_index call_args[0], index
      to_lhs ptr, type.tuple_types[index]
    end

    def codegen_primitive_tuple_indexer(node, target_def, call_args)
      type = context.type as TupleInstanceType
      tuple = call_args[0]
      index = call_args[1]
      Phi.open(self, node) do |phi|
        type.tuple_types.each_with_index do |tuple_type, i|
          current_index_label, next_index_label = new_blocks ["current_index", "next_index"]
          cond equal?(index, int(i)), current_index_label, next_index_label

          position_at_end current_index_label

          ptr = aggregate_index tuple, i
          value = to_lhs(ptr, tuple_type)
          phi.add value, tuple_type

          position_at_end next_index_label
        end
        accept index_out_of_bounds_exception_call
      end
    end

    def codegen_primitive_struct_hash
      type = context.type as InstanceVarContainer
      ivars = type.all_instance_vars

      # Generate:
      # hash = 0
      # - for each instance var
      #   hash = 31 * hash + @ivar.hash
      # - end
      # hash

      hash_var = Var.new("hash")
      n0 = NumberLiteral.new(0, :i32)
      n31 = NumberLiteral.new(31, :i32)

      vars = {} of String => Var

      exps = [] of ASTNode
      exps << Assign.new(hash_var, n0)
      i = 0
      ivars.each_value do |ivar|
        ivar_name = "#ivar#{i}"
        ivar_var = Var.new(ivar_name, ivar.type)

        context.vars[ivar_name] = LLVMVar.new(aggregate_index(llvm_self, i), ivar.type)
        vars[ivar_name] = ivar_var

        mul = Call.new(n31, "*", [hash_var] of ASTNode)
        ivar_hash = Call.new(ivar_var, "hash")
        add = Call.new(mul, "+", [ivar_hash] of ASTNode)
        exps << Assign.new(hash_var, add)
        i += 1
      end
      exps << hash_var
      exps = Expressions.new(exps)
      exps.accept TypeVisitor.new(@mod, vars, Def.new("dummy", [] of Arg))
      exps.accept self
      @last
    end

    def codegen_primitive_struct_equals
      type = context.type as InstanceVarContainer
      ivars = type.all_instance_vars

      other = context.vars["other"].pointer

      # Generate:
      # - for each instance var
      #   return false if self.ivar != other.ivar
      # - end
      # true
      # hash

      vars = {} of String => Var

      exps = [] of ASTNode

      i = 0
      ivars.each_value do |ivar|
        self_ivar_name = "#my_ivar#{i}"
        other_ivar_name = "#other_ivar#{i}"

        self_ivar = Var.new(self_ivar_name, ivar.type)
        other_ivar = Var.new(other_ivar_name, ivar.type)

        context.vars[self_ivar_name] = LLVMVar.new(aggregate_index(llvm_self, i), ivar.type)
        context.vars[other_ivar_name] = LLVMVar.new(aggregate_index(other, i), ivar.type)

        vars[self_ivar_name] = self_ivar
        vars[other_ivar_name] = other_ivar

        cmp = Call.new(self_ivar, "!=", [other_ivar] of ASTNode)
        exps << If.new(cmp, Return.new([BoolLiteral.new(false)] of ASTNode))

        i += 1
      end

      exps << BoolLiteral.new(true)
      exps = Expressions.from(exps)
      exps.accept TypeVisitor.new(@mod, vars, Def.new("dummy", [] of Arg))
      exps.accept self
      @last
    end

    def codegen_primitive_struct_to_s
      type = context.type as InstanceVarContainer
      ivars = type.all_instance_vars

      # Generate
      # "ClassName(#{ivar_name}=#{ivar_value}, ...)"

      vars = {} of String => Var

      exps = [] of ASTNode
      exps << StringLiteral.new("#{type}(")
      i = 0
      ivars.each_value do |ivar|
        ivar_name = "#ivar#{i}"
        ivar_var = Var.new(ivar_name, ivar.type)

        context.vars[ivar_name] = LLVMVar.new(aggregate_index(llvm_self, i), ivar.type)
        vars[ivar_name] = ivar_var

        exps << StringLiteral.new(i == 0 ? "#{ivar.name}=" : ", #{ivar.name}=")
        exps << ivar_var
        i += 1
      end
      exps << StringLiteral.new(")")
      exps = StringInterpolation.new(exps)
      exps = @mod.normalize(exps)
      exps.accept TypeVisitor.new(@mod, vars, Def.new("dummy", [] of Arg))
      exps.accept self
      @last
    end

    def visit(node : ASTNode)
      true
    end

    def visit(node : Nop)
      @last = llvm_nil
    end

    def visit(node : NilLiteral)
      @last = llvm_nil
    end

    def visit(node : BoolLiteral)
      @last = int1(node.value ? 1 : 0)
    end

    def visit(node : CharLiteral)
      @last = int32(node.value.ord)
    end

    def visit(node : NumberLiteral)
      case node.kind
      when :i8, :u8
        @last = int8(node.value.to_i)
      when :i16, :u16
        @last = int16(node.value.to_i)
      when :i32, :u32
        @last = int32(node.value.to_i)
      when :i64, :u64
        @last = int64(node.value.to_i64)
      when :f32
        @last = LLVM.float(node.value)
      when :f64
        @last = LLVM.double(node.value)
      end
    end

    def visit(node : StringLiteral)
      @last = build_string_constant(node.value)
    end

    def visit(node : SymbolLiteral)
      @last = int(@symbols[node.value])
    end

    def visit(node : TupleLiteral)
      type = node.type as TupleInstanceType
      @last = allocate_tuple(type) do |tuple_type, i|
        exp = node.exps[i]
        exp.accept self
        {exp.type, @last}
      end
      false
    end

    def visit(node : PointerOf)
      @last = case node_exp = node.exp
              when Var
                context.vars[node_exp.name].pointer
              when InstanceVar
                instance_var_ptr (context.type as InstanceVarContainer), node_exp.name, llvm_self_ptr
              when IndirectRead
                visit_indirect(node_exp)
              else
                raise "Bug: pointerof(#{node})"
              end
      false
    end

    def visit(node : SimpleOr)
      @last = or codegen_cond(node.left), codegen_cond(node.right)
      false
    end

    def visit(node : FunLiteral)
      @fun_literal_count += 1

      fun_literal_name = "~fun_literal_#{@fun_literal_count}"
      is_closure = !!context.closure_vars
      the_fun = codegen_fun(fun_literal_name, node.def, @mod, false, @main_mod, is_closure)
      @last = (check_main_fun fun_literal_name, the_fun).fun

      if is_closure
        trampoline_init node.type, @last, context.closure_ptr.not_nil!
      end

      false
    end

    def visit(node : FunPointer)
      owner = node.call.target_def.owner.not_nil!
      if obj = node.obj
        accept obj
        call_self = @last
      elsif owner.passed_as_self?
        call_self = llvm_self
      end
      last_fun = target_def_fun(node.call.target_def, owner)
      @last = last_fun.fun

      if call_self
        wrapper = trampoline_wrapper(node.call.target_def, last_fun)
        trampoline_init node.type, wrapper.fun, call_self
      end

      false
    end

    def trampoline_wrapper(target_def, target_fun)
      key = target_def.object_id
      @trampoline_wrappers[key] ||= begin
        param_types = target_fun.param_types
        ret_type = target_fun.return_type
        @llvm_mod.functions.add("trampoline_wrapper_#{key}", param_types, ret_type) do |func|
          func.linkage = LibLLVM::Linkage::Internal if @single_module
          LLVM.add_attribute func.get_param(0), LibLLVM::Attribute::Nest
          func.append_basic_block("entry") do |builder|
            call_ret = builder.call target_fun, func.params
            case target_def.type
            when .no_return?
              builder.unreachable
            when .void?
              builder.ret
            else
              builder.ret call_ret
            end
          end
        end
      end
    end

    def trampoline_init(type, wrapper, nest)
      tramp_ptr = array_malloc(LLVM::Int8, int(32))
      call @mod.trampoline_init(@llvm_mod), [
        tramp_ptr,
        bit_cast(wrapper, pointer_type(LLVM::Int8)),
        bit_cast(nest, pointer_type(LLVM::Int8))
      ]
      @last = call @mod.trampoline_adjust(@llvm_mod), [tramp_ptr]
      @last = cast_to @last, type
    end

    def visit(node : Expressions)
      node.expressions.each do |exp|
        accept exp
        break if exp.no_returns? || exp.returns? || exp.breaks? || (exp.yields? && (block_returns? || block_breaks?))
      end
      false
    end

    def visit(node : Return)
      node_type = accept_control_expression(node)

      if handler = @exception_handlers.last?
        if node_ensure = handler.node.ensure
          old_last = @last
          with_cloned_context do
            context.vars = handler.vars
            accept node_ensure
          end
          @last = old_last
        end
      end

      if return_phi = context.return_phi
        return_phi.add @last, node_type
      else
        codegen_return node_type
      end

      false
    end

    def codegen_return(type : NoReturnType | Nil)
      unreachable
    end

    def codegen_return(type : Type)
      method_type = context.return_type.not_nil!
      if method_type.void?
        ret
      else
        value = upcast(@last, method_type, type)
        ret to_rhs(value, method_type)
      end
    end

    def visit(node : ClassDef)
      accept node.body
      @last = llvm_nil
      false
    end

    def visit(node : ModuleDef)
      accept node.body
      @last = llvm_nil
      false
    end

    def visit(node : LibDef)
      @last = llvm_nil
      false
    end

    def visit(node : Alias)
      @last = llvm_nil
      false
    end

    def visit(node : TypeOf)
      @last = int(node.type.type_id)
      false
    end

    def visit(node : SizeOf)
      @last = trunc(llvm_size(node.exp.type.instance_type), LLVM::Int32)
      false
    end

    def visit(node : InstanceSizeOf)
      @last = trunc(llvm_struct_size(node.exp.type.instance_type), LLVM::Int32)
      false
    end

    def visit(node : Include)
      @last = llvm_nil
      false
    end

    def visit(node : Extend)
      @last = llvm_nil
      false
    end

    def visit(node : If)
      then_block, else_block = new_blocks ["then", "else"]

      codegen_cond_branch node.cond, then_block, else_block

      Phi.open(self, node) do |phi|
        codegen_if_branch phi, node.then, then_block
        codegen_if_branch phi, node.else, else_block
      end

      false
    end

    def codegen_if_branch(phi, node, branch_block)
      position_at_end branch_block
      accept node
      phi.add @last, node.type?
    end

    def visit(node : While)
      with_cloned_context do
        while_block, body_block, exit_block = new_blocks ["while", "body", "exit"]

        context.while_block = while_block
        context.while_exit_block = exit_block
        context.break_phi = nil
        context.next_phi = nil

        br node.run_once ? body_block : while_block

        position_at_end while_block

        codegen_cond_branch node.cond, body_block, exit_block

        position_at_end body_block
        accept node.body
        br while_block

        position_at_end exit_block

        if node.no_returns? || (node.body.yields? && block_breaks?)
          unreachable
        else
          @last = llvm_nil
        end
      end

      false
    end

    def codegen_cond_branch(node_cond, then_block, else_block)
      cond codegen_cond(node_cond), then_block, else_block

      nil
    end

    def codegen_cond(node : ASTNode)
      accept node
      codegen_cond node.type
    end

    def visit(node : Break)
      node_type = accept_control_expression(node)

      if break_phi = context.break_phi
        break_phi.add @last, node_type
      elsif while_exit_block = context.while_exit_block
        br while_exit_block
      else
        node.raise "Bug: unknown exit for break"
      end

      false
    end

    def visit(node : Next)
      node_type = accept_control_expression(node)

      if next_phi = context.next_phi
        next_phi.add @last, node_type
      elsif while_block = context.while_block
        br while_block
      else
        node.raise "Bug: unknown exit for next"
      end

      false
    end

    def accept_control_expression(node)
      if node.exps.empty?
        @last = llvm_nil
        @mod.nil
      else
        exp = node.exps.first
        accept exp
        exp.type? || @mod.nil
      end
    end

    def visit(node : Assign)
      target, value = node.target, node.value

      if target.is_a?(Path)
        @last = llvm_nil
        return false
      end

      accept value

      if value.no_returns? || value.returns? || value.breaks? || (value.yields? && (block_returns? || block_breaks?))
        return
      end

      ptr = case target
            when InstanceVar
              instance_var_ptr (context.type as InstanceVarContainer), target.name, llvm_self_ptr
            when Global
              get_global target.name, target.type
            when ClassVar
              get_global class_var_global_name(target), target.type
            when Var
              if target.type.void?
                context.vars[target.name] = LLVMVar.new(llvm_nil, @mod.void)
                return
              end

              declare_var(target).pointer
            else
              node.raise "Unknown assign target in codegen: #{target}"
            end

      assign ptr, target.type, value.type, @last

      false
    end

    def get_global(name, type)
      ptr = @llvm_mod.globals[name]?
      unless ptr
        llvm_type = llvm_type(type)

        global_var = @mod.global_vars[name]?
        thread_local = global_var.try &.has_attribute?("ThreadLocal")

        # Declare global in this module as external
        ptr = @llvm_mod.globals.add(llvm_type, name)
        LLVM.set_thread_local ptr, thread_local if thread_local

        if @llvm_mod == @main_mod
          LLVM.set_initializer ptr, LLVM.null(llvm_type)
        else
          LLVM.set_linkage ptr, LibLLVM::Linkage::External

          # Define it in main if it's not already defined
          main_ptr = @main_mod.globals[name]?
          unless main_ptr
            main_ptr = @main_mod.globals.add(llvm_type, name)
            LLVM.set_initializer main_ptr, LLVM.null(llvm_type)
            LLVM.set_thread_local main_ptr, thread_local if thread_local
          end
        end
      end
      ptr
    end

    def class_var_global_name(node)
      "#{node.owner}#{node.var.name.replace('@', ':')}"
    end

    def visit(node : DeclareVar)
      var = node.var
      case var
      when Var
        llvm_var = declare_var var
        @last = llvm_var.pointer
      when InstanceVar
        var.accept self
      end
      false
    end

    def visit(node : Var)
      var = context.vars[node.name]
      @last = downcast var.pointer, node.type, var.type, var.already_loaded
    end

    def visit(node : Global)
      read_global node.name.to_s, node.type
    end

    def visit(node : ClassVar)
      read_global class_var_global_name(node), node.type
    end

    def read_global(name, type)
      @last = get_global name, type
      @last = to_lhs @last, type
    end

    def visit(node : InstanceVar)
      type = context.type as InstanceVarContainer
      ivar = type.lookup_instance_var(node.name)
      ivar_ptr = instance_var_ptr type, node.name, llvm_self_ptr
      @last = downcast ivar_ptr, node.type, ivar.type, false
    end

    def visit(node : Cast)
      accept node.obj
      last_value = @last

      obj_type = node.obj.type
      to_type = node.to.type.instance_type

      if obj_type.pointer? || obj_type.fun?
        @last = cast_to last_value, to_type
      else
        resulting_type = obj_type.filter_by(to_type).not_nil!

        type_id = type_id last_value, obj_type
        cmp = match_type_id obj_type, resulting_type, type_id

        matches_block, doesnt_match_block = new_blocks ["matches", "doesnt_match"]
        cond cmp, matches_block, doesnt_match_block

        position_at_end doesnt_match_block
        accept type_cast_exception_call

        position_at_end matches_block
        @last = downcast last_value, resulting_type, obj_type, true
      end

      false
    end

    def type_cast_exception_call
      @type_cast_exception_call ||= begin
        call = Call.new(nil, "raise", [StringLiteral.new("type cast exception")] of ASTNode, nil, nil, true)
        @mod.infer_type call
        call
      end
    end

    def index_out_of_bounds_exception_call
      @index_out_of_bounds_exception_call ||= begin
        call = Call.new(nil, "raise", [StringLiteral.new("index out of bounds")] of ASTNode, nil, nil, true)
        @mod.infer_type call
        call
      end
    end

    def visit(node : IsA)
      codegen_type_filter node, &.filter_by(node.const.type.instance_type)
    end

    def visit(node : RespondsTo)
      codegen_type_filter node, &.filter_by_responds_to(node.name.value)
    end

    def codegen_type_filter(node)
      accept node.obj
      obj_type = node.obj.type

      type_id = type_id @last, obj_type
      filtered_type = yield(obj_type).not_nil!

      @last = match_type_id obj_type, filtered_type, type_id

      false
    end

    def declare_var(var)
      context.vars[var.name] ||= LLVMVar.new(alloca(llvm_type(var.type), var.name), var.type)
    end

    def declare_lib_var(name, type, attributes)
      unless var = @lib_vars[name]?
        var = @llvm_mod.globals.add(llvm_type(type), name)
        LLVM.set_linkage var, LibLLVM::Linkage::External
        LLVM.set_thread_local var if Attribute.any?(attributes, "ThreadLocal")
        @lib_vars[name] = var
      end
      var
    end

    def visit(node : Def)
      @last = llvm_nil
      false
    end

    def visit(node : Macro)
      @last = llvm_nil
      false
    end

    def visit(node : Path)
      if const = node.target_const
        global_name = const.llvm_name
        global = @main_mod.globals[global_name]?

        unless global
          global = @main_mod.globals.add(llvm_type(const.value.type), global_name)

          if const.value.needs_const_block?
            in_const_block("const_#{global_name}") do
              accept const.not_nil!.value

              if LLVM.constant? @last
                LLVM.set_initializer global, @last
                LLVM.set_global_constant global, true
              else
                if const.value.type.passed_by_value?
                  @last = load @last
                  LLVM.set_initializer global, LLVM.undef(llvm_type(const.value.type))
                else
                  LLVM.set_initializer global, LLVM.null(type_of @last)
                end

                store @last, global
              end
            end
          else
            old_llvm_mod = @llvm_mod
            @llvm_mod = @main_mod
            accept const.value
            LLVM.set_initializer global, @last
            LLVM.set_global_constant global, true
            @llvm_mod = old_llvm_mod
          end
        end

        if @llvm_mod != @main_mod
          global = @llvm_mod.globals[global_name]?
          global ||= @llvm_mod.globals.add(llvm_type(const.value.type), global_name)
        end

        @last = to_lhs global, const.value.type
      elsif replacement = node.syntax_replacement
        accept replacement
      else
        node_type = node.type
        # Special case: if the type is a type tuple we need to create a tuple for it
        if node_type.is_a?(TupleInstanceType)
          @last = allocate_tuple(node_type) do |tuple_type, i|
            {tuple_type, int(tuple_type.type_id)}
          end
        else
          @last = int(node.type.type_id)
        end
      end
      false
    end

    def visit(node : Yield)
      block_context = context.block_context.not_nil!
      new_vars = block_context.vars.dup
      block = context.block

      if node_scope = node.scope
        accept node_scope
        new_vars["%scope"] = LLVMVar.new(@last, node_scope.type)
      end

      # First accept all yield expressions
      node.exps.each_with_index do |exp, i|
        accept exp

        if arg = block.args[i]?
          create_yield_var arg, exp.type, new_vars, @last
        end
      end

      # Then assign nil to remaining block args
      node.exps.length.upto(block.args.length - 1) do |i|
        create_yield_var block.args[i], @mod.nil, new_vars, llvm_nil
      end

      Phi.open(self, block) do |phi|
        with_cloned_context(block_context) do |old|
          context.vars = new_vars
          context.break_phi = old.return_phi
          context.next_phi = phi
          context.while_exit_block = nil
          accept block
        end

        phi.add @last, block.body.type?
      end

      false
    end

    def create_yield_var(arg, exp_type, vars, value)
      copy = alloca llvm_type(arg.type), "block_#{arg.name}"
      assign copy, arg.type, exp_type, value
      vars[arg.name] = LLVMVar.new(copy, arg.type)
    end

    def visit(node : ExceptionHandler)
      catch_block = new_block "catch"
      node_ensure = node.ensure

      Phi.open(self, node) do |phi|
        @exception_handlers << Handler.new(node, catch_block, context.vars)
        accept node.body
        @exception_handlers.pop

        if node_else = node.else
          accept node_else
          phi.add @last, node_else.type
        else
          phi.add @last, node.body.type
        end

        position_at_end catch_block
        lp_ret_type = llvm_typer.landing_pad_type
        lp = @builder.landing_pad lp_ret_type, main_fun(PERSONALITY_NAME).fun, [] of LibLLVM::ValueRef
        unwind_ex_obj = @builder.extract_value lp, 0
        ex_type_id = @builder.extract_value lp, 1

        if node_rescues = node.rescues
          node_rescues.each do |a_rescue|
            this_rescue_block, next_rescue_block = new_blocks ["this_rescue", "next_rescue"]
            if a_rescue_types = a_rescue.types
              cond = nil
              a_rescue_types.each do |type|
                rescue_type = type.type.instance_type.hierarchy_type
                rescue_type_cond = match_any_type_id(rescue_type, ex_type_id)
                cond = cond ? or(cond, rescue_type_cond) : rescue_type_cond
              end
              cond cond.not_nil!, this_rescue_block, next_rescue_block
            else
              br this_rescue_block
            end
            position_at_end this_rescue_block

            with_cloned_context do
              if a_rescue_name = a_rescue.name
                context.vars = context.vars.dup
                get_exception_fun = main_fun(GET_EXCEPTION_NAME)
                exception_ptr = call get_exception_fun, [bit_cast(unwind_ex_obj, type_of(get_exception_fun.get_param(0)))]
                exception = int2ptr exception_ptr, LLVMTyper::TYPE_ID_POINTER
                context.vars[a_rescue_name] = LLVMVar.new(exception, a_rescue.type, true)
              end

              accept a_rescue.body
            end
            phi.add @last, a_rescue.body.type

            position_at_end next_rescue_block
          end
        end

        if node_ensure
          accept node_ensure
        end

        raise_fun = main_fun(RAISE_NAME)
        codegen_call_or_invoke(raise_fun, [bit_cast(unwind_ex_obj, type_of(raise_fun.get_param(0)))], true, @mod.no_return)
      end

      if node_ensure
        old_last = @last
        accept node_ensure
        @last = old_last
      end

      false
    end

    def visit(node : IndirectRead)
      ptr = visit_indirect(node)
      ptr = cast_to_pointer ptr, node.type
      @last = to_lhs ptr, node.type

      false
    end

    def visit(node : IndirectWrite)
      ptr = visit_indirect(node)
      ptr = cast_to_pointer ptr, node.value.type

      accept node.value

      @last = to_rhs @last, node.value.type

      store @last, ptr

      false
    end

    def visit_indirect(node)
      indices = [int32(0)]

      type = node.obj.type as PointerInstanceType

      element_type = type.element_type

      node.names.each do |name|
        case element_type
        when CStructType
          index = element_type.vars.key_index(name).not_nil!
          var = element_type.vars[name]

          indices << int32(index)
          element_type = var.type
        when CUnionType
          var = element_type.vars[name]

          indices << int32(0)
          element_type = var.type
        else
          node.raise "Bug: #{node} had a wrong type (#{element_type})"
        end
      end

      accept node.obj

      @builder.gep @last, indices
    end

    def visit(node : Call)
      if target_macro = node.target_macro
        accept target_macro
        return false
      end

      target_defs = node.target_defs.not_nil!
      if target_defs.length > 1
        codegen_dispatch node, target_defs
        return false
      end

      owner = node.name == "super" ? node.scope : node.target_def.owner.not_nil!

      call_args = prepare_call_args node, owner

      return if node.args.any?(&.yields?) && block_breaks?

      with_cloned_context do |old_context|
        if block = node.block
          codegen_call_with_block(node, block, owner, call_args, old_context)
        else
          codegen_call(node.target_def, owner, call_args)
        end
      end

      false
    end

    def prepare_call_args(node, owner)
      call_args = [] of LibLLVM::ValueRef

      # First self.
      if (obj = node.obj) && obj.type.passed_as_self?
        accept obj
        call_args << @last
      elsif owner.passed_as_self?
        if yield_scope = context.vars["%scope"]?
          call_args << yield_scope.pointer
        else
          call_args << llvm_self(owner)
        end
      end

      # Then the arguments.
      node.args.each_with_index do |arg, i|
        if arg.out?
          case arg
          when Var
            declare_var(arg)
            call_args << context.vars[arg.name].pointer
          when InstanceVar
            call_args << instance_var_ptr(type, arg.name, llvm_self_ptr)
          else
            arg.raise "Bug: out argument was #{arg}"
          end
        else
          accept arg
          call_args << @last
        end
      end

      call_args
    end

    def codegen_call_with_block(node, block, self_type, call_args, old_context)
      context.block = block
      context.block_context = old_context
      context.vars = {} of String => LLVMVar
      context.type = self_type

      target_def = node.target_def

      create_closure_context block.closured_vars?, old_context
      create_local_copy_of_block_args(target_def, self_type, call_args)

      if target_def.uses_block_arg
        transform_block_to_fun_literal target_def, block
      end

      Phi.open(self, node) do |phi|
        context.return_phi = phi

        accept target_def.body

        unless block.breaks?
          phi.add @last, target_def.body.type?
        end
      end
    end

    def transform_block_to_fun_literal(target_def, block)
      block_arg = target_def.block_arg.not_nil!
      fun_literal_args = block.args.map { |ba| Arg.new_with_type(ba.name, ba.type) }
      fun_literal_def = Def.new("->", fun_literal_args, block.body)
      fun_literal = FunLiteral.new(fun_literal_def)
      block_arg_type = target_def.vars.not_nil![block_arg.name].type as FunType
      fun_literal_def.set_type(block_arg_type.return_type)
      fun_literal.set_type(block_arg_type)
      fun_literal.accept self
      context.vars[block_arg.name] = LLVMVar.new(@last, fun_literal.type, true)
    end

    def codegen_dispatch(node, target_defs)
      new_vars = context.vars.dup

      # Get type_id of obj or owner
      if node_obj = node.obj
        owner = node_obj.type
        accept node_obj
        obj_type_id = @last
      else
        owner = node.scope
        obj_type_id = llvm_self
      end
      obj_type_id = type_id(obj_type_id, owner)

      # Create self var if available
      if node_obj && node_obj.type.passed_as_self?
        new_vars["%self"] = LLVMVar.new(@last, node_obj.type, true)
      end

      # Get type if of args and create arg vars
      arg_type_ids = node.args.map_with_index do |arg, i|
        accept arg
        new_vars["%arg#{i}"] = LLVMVar.new(@last, arg.type, true)
        type_id(@last, arg.type)
      end

      # Reuse this call for each dispatch branch
      call = Call.new(node_obj ? Var.new("%self") : nil, node.name, Array(ASTNode).new(node.args.length) { |i| Var.new("%arg#{i}") }, node.block)
      call.scope = node.scope

      with_cloned_context do
        context.vars = new_vars

        Phi.open(self, node) do |phi|
          # Iterate all defs and check if any match the current types, given their ids (obj_type_id and arg_type_ids)
          target_defs.each do |a_def|
            result = match_type_id(owner, a_def.owner.not_nil!, obj_type_id)
            a_def.args.each_with_index do |arg, i|
              result = and(result, match_type_id(node.args[i].type, arg.type, arg_type_ids[i]))
            end

            current_def_label, next_def_label = new_blocks ["current_def", "next_def"]
            cond result, current_def_label, next_def_label

            position_at_end current_def_label

            # Prepare this specific call
            call.target_defs = [a_def] of Def
            call.obj.try &.set_type(a_def.owner)
            call.args.zip(a_def.args) do |call_arg, a_def_arg|
              call_arg.set_type(a_def_arg.type)
            end
            if (node_block = node.block) && node_block.break.type?
              call.set_type(@mod.type_merge [a_def.type, node_block.break.type] of Type)
            else
              call.set_type(a_def.type)
            end
            accept call

            phi.add @last, a_def.type
            position_at_end next_def_label
          end
          unreachable
        end
      end
    end

    def codegen_call(target_def, self_type, call_args)
      body = target_def.body
      if body.is_a?(Primitive)
<<<<<<< HEAD
        with_cloned_context do
          old_current_node, @current_node = @current_node, body
          context.type = self_type
          codegen_primitive(body, target_def, call_args)
          @current_node = old_current_node
=======
        case body.name
        when :struct_hash, :struct_equals, :struct_to_s
          # Skip: we want a method body for these
        else
          with_cloned_context do
            context.type = self_type
            codegen_primitive(body, target_def, call_args)
          end
          return
>>>>>>> a5db167b
        end
      end

      func = target_def_fun(target_def, self_type)
      codegen_call_or_invoke(func, call_args, target_def.raises, target_def.type)
    end

    def codegen_call_or_invoke(func, call_args, raises, type)
      if @exception_handlers.empty? || !raises
        @last = call func, call_args
      else
        handler = @exception_handlers.last
        invoke_out_block = new_block "invoke_out"
        @last = @builder.invoke func, call_args, invoke_out_block, handler.catch_block
        position_at_end invoke_out_block
      end

      case type
      when .no_return?
        unreachable
      when .passed_by_value?
        union = alloca llvm_type(type)
        store @last, union
        @last = union
      end

      @last
    end

    def target_def_fun(target_def, self_type)
      mangled_name = target_def.mangled_name(self_type)
      self_type_mod = type_module(self_type)

      func = self_type_mod.functions[mangled_name]? || codegen_fun(mangled_name, target_def, self_type)
      check_mod_fun self_type_mod, mangled_name, func
    end

    def main_fun(name)
      func = @main_mod.functions[name]
      check_main_fun name, func
    end

    def check_main_fun(name, func)
      check_mod_fun @main_mod, name, func
    end

    def check_mod_fun(mod, name, func)
      return func if @llvm_mod == mod
      @llvm_mod.functions[name]? || declare_fun(name, func)
    end

    def declare_fun(mangled_name, func)
      new_fun = @llvm_mod.functions.add(
        mangled_name,
        func.param_types,
        func.return_type,
        func.varargs?
      )
      func.params.zip(new_fun.params) do |p1, p2|
        val = LLVM.get_attribute(p1)
        LLVM.add_attribute(p2, val) if val != 0
      end
      new_fun
    end

    def codegen_fun(mangled_name, target_def, self_type, is_exported_fun = false, fun_module = type_module(self_type), is_closure = false)
      old_position = insert_block
      old_entry_block = @entry_block
      old_alloca_block = @alloca_block
      old_exception_handlers = @exception_handlers
      old_trampoline_wrappes = @trampoline_wrappers
      old_llvm_mod = @llvm_mod

      with_cloned_context do
        context.type = self_type
        context.vars = {} of String => LLVMVar
        context.in_const_block = false

        @llvm_mod = fun_module

        @trampoline_wrappers = {} of UInt64 => LLVM::Function
        @exception_handlers = [] of Handler

        args = codegen_fun_signature(mangled_name, target_def, self_type, is_closure)

        if !target_def.is_a?(External) || is_exported_fun
          unless target_def.name == MAIN_NAME
            if def_md = def_metadata(context.fun, target_def)
              @subprograms[@llvm_mod] ||= [] of LibLLVM::ValueRef?
              @subprograms[@llvm_mod] << def_md
            end
          end

          new_entry_block

          setup_closure_context target_def, is_closure
          create_local_copy_of_fun_args(target_def, self_type, args)

          context.return_type = target_def.type?
          context.return_phi = nil

          accept target_def.body

          codegen_return target_def.body.type?

          br_from_alloca_to_entry
        end

        position_at_end old_position

        @last = llvm_nil

        @llvm_mod = old_llvm_mod
        @exception_handlers = old_exception_handlers
        @trampoline_wrappers = old_trampoline_wrappes
        @entry_block = old_entry_block
        @alloca_block = old_alloca_block

        context.fun
      end
    end

    def codegen_fun_signature(mangled_name, target_def, self_type, is_closure)
      args = Array(Arg).new(target_def.args.length + 1)
      args.push Arg.new_with_type("self", self_type) if self_type.passed_as_self?
      args.concat target_def.args

      llvm_args_types = args.map { |arg| llvm_arg_type(arg.type) }
      if is_closure
        llvm_args_types << LLVM.pointer_type(context.closure_type.not_nil!)
      end

      context.fun = @llvm_mod.functions.add(
        mangled_name,
        llvm_args_types,
        llvm_type(target_def.type),
        target_def.varargs,
      )
      context.fun.add_attribute LibLLVM::Attribute::NoReturn if target_def.no_returns?

      if @single_module && !target_def.is_a?(External)
        context.fun.linkage = LibLLVM::Linkage::Internal
      end

      args.each_with_index do |arg, i|
        param = context.fun.get_param(i)
        LLVM.set_name param, arg.name

        # Set 'byval' attribute
        # but don't set it if it's the "self" argument and it's a struct.
        if arg.type.passed_by_value? && !(i == 0 && self_type.struct?)
          LLVM.add_attribute param, LibLLVM::Attribute::ByVal
        end
      end

      if is_closure
        LLVM.add_attribute context.fun.get_param(llvm_args_types.length - 1), LibLLVM::Attribute::Nest
      end

      args
    end

    def setup_closure_context(target_def, is_closure)
      if is_closure
        prepare_closure_context target_def
      else
        create_closure_context target_def.closured_vars?
      end
    end

    def create_closure_context(closure_vars, in_context = context)
      if closure_vars
        closure_type = @llvm_typer.closure_context_type(closure_vars)
        closure_ptr = malloc closure_type
        define_closure_context_vars closure_ptr, closure_vars, in_context
        in_context.closure_vars = closure_vars
        in_context.closure_type = closure_type
        in_context.closure_ptr = closure_ptr
      else
        in_context.closure_vars = nil
        in_context.closure_type = nil
        in_context.closure_ptr = nil
      end
    end

    def prepare_closure_context(target_def)
      closure_ptr = context.fun.get_param(target_def.args.length)
      define_closure_context_vars closure_ptr, context.closure_vars.not_nil!
    end

    def define_closure_context_vars(closure_ptr, closure_vars, in_context = context)
      closure_vars.each_with_index do |var, i|
        in_context.vars[var.name] = LLVMVar.new(gep(closure_ptr, 0, i), var.type)
      end
    end

    def create_local_copy_of_fun_args(target_def, self_type, args)
      target_def_vars = target_def.vars
      args.each_with_index do |arg, i|
        param = context.fun.get_param(i)
        if (i == 0 && self_type.passed_as_self?) || arg.type.passed_by_value?
          # TODO: check if the variable is closured
          context.vars[arg.name] = LLVMVar.new(param, arg.type, true)
        else
          create_local_copy_of_arg(target_def_vars, arg, param)
        end
      end
    end

    def create_local_copy_of_block_args(target_def, self_type, call_args)
      args_base_index = 0
      if self_type.passed_as_self?
        context.vars["self"] = LLVMVar.new(call_args[0], self_type, true)
        args_base_index = 1
      end

      target_def.args.each_with_index do |arg, i|
        create_local_copy_of_arg(target_def.vars, arg, call_args[args_base_index + i])
      end
    end

    def create_local_copy_of_arg(target_def_vars, arg, value)
      var_type = (target_def_vars ? target_def_vars[arg.name] : arg).type
      if closured_var = context.vars[arg.name]?
        pointer = closured_var.pointer
      else
        pointer = alloca(llvm_type(var_type), arg.name)
        context.vars[arg.name] = LLVMVar.new(pointer, var_type)
      end
      assign pointer, var_type, arg.type, value
    end

    def type_id(value, type)
      case type
      when NilableType
        @builder.select null_pointer?(value), int(@mod.nil.type_id), int(type.not_nil_type.type_id)
      when ReferenceUnionType
        load(value)
      when NilableReferenceUnionType
        nil_block, not_nil_block, exit_block = new_blocks ["nil", "not_nil", "exit"]
        phi_table = LLVM::PhiTable.new

        cond null_pointer?(value), nil_block, not_nil_block

        position_at_end nil_block
        phi_table.add insert_block, int(@mod.nil.type_id)
        br exit_block

        position_at_end not_nil_block
        phi_table.add insert_block, load(value)
        br exit_block

        position_at_end exit_block
        phi LLVM::Int32, phi_table
      when MixedUnionType
        load(union_type_id(value))
      when HierarchyType
        load(value)
      when HierarchyMetaclassType
        value
      else
        int(type.type_id)
      end
    end

    def match_type_id(type, restriction : Program, type_id)
      llvm_true
    end

    def match_type_id(type, restriction, type_id)
      case type
      when UnionType, HierarchyType, HierarchyMetaclassType
        match_any_type_id(restriction, type_id)
      else
        equal? int(restriction.type_id), type_id
      end
    end

    def codegen_cond(type : Type)
      case type
      when NilType
        llvm_false
      when BoolType
        @last
      when TypeDefType
        codegen_cond type.typedef
      when NilableType, NilableReferenceUnionType, PointerInstanceType
        not_null_pointer? @last
      when MixedUnionType
        has_nil = type.union_types.any? &.nil_type?
        has_bool = type.union_types.any? &.bool_type?

        cond = llvm_true

        if has_nil || has_bool
          type_id = load union_type_id(@last)

          if has_nil
            is_nil = equal? type_id, int(@mod.nil.type_id)
            cond = and cond, not(is_nil)
          end

          if has_bool
            value = load(bit_cast union_value(@last), pointer_type(LLVM::Int1))
            is_bool = equal? type_id, int(@mod.bool.type_id)
            cond = and cond, not(and(is_bool, not(value)))
          end
        end

        cond
      else
        llvm_true
      end
    end

    def assign(target_pointer, target_type, value_type, value)
      if target_type == value_type
        store to_rhs(value, target_type), target_pointer
      # Hack until we fix it in the type inference
      elsif value_type.is_a?(HierarchyType) && value_type.base_type == target_type
        # TODO: this should never happen, but it does. Sometimes we have:
        #
        #     def foo
        #       yield e
        #     end
        #
        #        foo do |x|
        #     end
        #
        # with e's type a HierarchyType and x's type its base type.
        #
        # I have no idea how to reproduce this, so this hack will remain here
        # until we figure it out.
        store cast_to(value, target_type), target_pointer
      else
        assign_distinct target_pointer, target_type, value_type, value
      end
    end

    def assign_distinct(target_pointer, target_type : NilableType, value_type : Type, value)
      store upcast(value, target_type, value_type), target_pointer
    end

    def assign_distinct(target_pointer, target_type : ReferenceUnionType, value_type : ReferenceUnionType, value)
      store value, target_pointer
    end

    def assign_distinct(target_pointer, target_type : ReferenceUnionType, value_type : HierarchyType, value)
      store value, target_pointer
    end

    def assign_distinct(target_pointer, target_type : ReferenceUnionType, value_type : Type, value)
      store cast_to(value, target_type), target_pointer
    end

    def assign_distinct(target_pointer, target_type : NilableReferenceUnionType, value_type : Type, value)
      store upcast(value, target_type, value_type), target_pointer
    end

    def assign_distinct(target_pointer, target_type : MixedUnionType, value_type : MixedUnionType, value)
      casted_value = cast_to_pointer value, target_type
      store load(casted_value), target_pointer
    end

    def assign_distinct(target_pointer, target_type : MixedUnionType, value_type : NilableType, value)
      store_in_union target_pointer, value_type, value
    end

    def assign_distinct(target_pointer, target_type : MixedUnionType, value_type : VoidType, value)
      store int(value_type.type_id), union_type_id(target_pointer)
    end

    def assign_distinct(target_pointer, target_type : MixedUnionType, value_type : Type, value)
      store_in_union target_pointer, value_type, to_rhs(value, value_type)
    end

    def assign_distinct(target_pointer, target_type : HierarchyType, value_type : MixedUnionType, value)
      casted_value = cast_to_pointer(union_value(value), target_type)
      store load(casted_value), target_pointer
    end

    def assign_distinct(target_pointer, target_type : HierarchyType, value_type : Type, value)
      store cast_to(value, target_type), target_pointer
    end

    def assign_distinct(target_pointer, target_type : HierarchyMetaclassType, value_type : MetaclassType, value)
      store value, target_pointer
    end

    def assign_distinct(target_pointer, target_type : Type, value_type : Type, value)
      raise "Bug: trying to assign #{target_type} <- #{value_type}"
    end

    def downcast(value, to_type, from_type : VoidType, already_loaded)
      value
    end

    def downcast(value, to_type, from_type : Type, already_loaded)
      value = to_lhs(value, from_type) unless already_loaded
      if from_type != to_type
        value = downcast_distinct value, to_type, from_type
      end
      value
    end

    def downcast_distinct(value, to_type, from_type : MetaclassType | GenericClassInstanceMetaclassType | HierarchyMetaclassType)
      value
    end

    def downcast_distinct(value, to_type : HierarchyType, from_type : HierarchyType)
      value
    end

    def downcast_distinct(value, to_type : MixedUnionType, from_type : HierarchyType)
      # This happens if the restriction is a union:
      # we keep each of the union types as the result, we don't fully merge
      union_ptr = alloca llvm_type(to_type)
      store_in_union union_ptr, from_type, value
      union_ptr
    end

    def downcast_distinct(value, to_type : ReferenceUnionType, from_type : HierarchyType)
      # This happens if the restriction is a union:
      # we keep each of the union types as the result, we don't fully merge
      value
    end

    def downcast_distinct(value, to_type : NilType, from_type : NilableType)
      llvm_nil
    end

    def downcast_distinct(value, to_type : Type, from_type : NilableType)
      value
    end

    def downcast_distinct(value, to_type : ReferenceUnionType, from_type : ReferenceUnionType)
      value
    end

    def downcast_distinct(value, to_type : HierarchyType, from_type : ReferenceUnionType)
      value
    end

    def downcast_distinct(value, to_type : Type, from_type : ReferenceUnionType)
      cast_to value, to_type
    end

    def downcast_distinct(value, to_type : HierarchyType, from_type : NilableReferenceUnionType)
      value
    end

    def downcast_distinct(value, to_type : ReferenceUnionType, from_type : NilableReferenceUnionType)
      value
    end

    def downcast_distinct(value, to_type : NilableType, from_type : NilableReferenceUnionType)
      cast_to value, to_type
    end

    def downcast_distinct(value, to_type : NilType, from_type : NilableReferenceUnionType)
      llvm_nil
    end

    def downcast_distinct(value, to_type : Type, from_type : NilableReferenceUnionType)
      cast_to value, to_type
    end

    def downcast_distinct(value, to_type : MixedUnionType, from_type : MixedUnionType)
      cast_to_pointer value, to_type
    end

    def downcast_distinct(value, to_type : NilableType, from_type : MixedUnionType)
      load cast_to_pointer(union_value(value), to_type)
    end

    def downcast_distinct(value, to_type : Type, from_type : MixedUnionType)
      value_ptr = union_value(value)
      value = cast_to_pointer(value_ptr, to_type)
      to_lhs value, to_type
    end

    def downcast_distinct(value, to_type : Type, from_type : Type)
      raise "Bug: trying to downcast #{to_type} <- #{from_type}"
    end

    def upcast(value, to_type, from_type)
      if to_type != from_type
        value = upcast_distinct(value, to_type, from_type)
      end
      value
    end

    def upcast_distinct(value, to_type : MetaclassType | GenericClassInstanceMetaclassType | HierarchyMetaclassType, from_type)
      value
    end

    def upcast_distinct(value, to_type : HierarchyType, from_type)
      cast_to value, to_type
    end

    def upcast_distinct(value, to_type : NilableType, from_type : NilType?)
      LLVM.null(llvm_type(to_type))
    end

    def upcast_distinct(value, to_type : NilableType, from_type : Type)
      value
    end

    def upcast_distinct(value, to_type : NilableReferenceUnionType, from_type : NilType?)
      LLVM.null(llvm_type(to_type))
    end

    def upcast_distinct(value, to_type : NilableReferenceUnionType, from_type : Type)
      cast_to value, to_type
    end

    def upcast_distinct(value, to_type : ReferenceUnionType, from_type)
      cast_to value, to_type
    end

    def upcast_distinct(value, to_type : MixedUnionType, from_type : MixedUnionType)
      cast_to_pointer value, to_type
    end

    def upcast_distinct(value, to_type : MixedUnionType, from_type : VoidType)
      union_ptr = alloca(llvm_type(to_type))
      store int(from_type.type_id), union_type_id(union_ptr)
      union_ptr
    end

    def upcast_distinct(value, to_type : MixedUnionType, from_type : Type)
      union_ptr = alloca(llvm_type(to_type))
      store_in_union(union_ptr, from_type, to_rhs(value, from_type))
      union_ptr
    end

    def upcast_distinct(value, to_type : Type, from_type : Type)
      raise "Bug: trying to upcast #{to_type} <- #{from_type}"
    end

    def match_any_type_id(type, type_id)
      # Special case: if the type is Object+ we want to match against Reference+,
      # because Object+ can only mean a Reference type (so we exclude Nil, for example).
      type = @mod.reference.hierarchy_type if type == @mod.object.hierarchy_type

      case type
      when UnionType
        match_any_type_id_with_function(type, type_id)
      when HierarchyMetaclassType
        match_any_type_id_with_function(type, type_id)
      when HierarchyType
        if type.base_type.subclasses.empty?
          equal? int(type.base_type.type_id), type_id
        else
          match_any_type_id_with_function(type, type_id)
        end
      else
        equal? int(type.type_id), type_id
      end
    end

    def match_any_type_id_with_function(type, type_id)
      match_fun_name = "~match<#{type}>"
      func = @main_mod.functions[match_fun_name]? || create_match_fun(match_fun_name, type)
      func = check_main_fun match_fun_name, func
      return call func, [type_id] of LibLLVM::ValueRef
    end

    def create_match_fun(name, type)
      @main_mod.functions.add(name, ([LLVM::Int32] of LibLLVM::TypeRef), LLVM::Int1) do |func|
        type_id = func.get_param(0)
        func.append_basic_block("entry") do |builder|
          result = nil
          type.each_concrete_type do |sub_type|
            sub_type_cond = builder.icmp(LibLLVM::IntPredicate::EQ, int(sub_type.type_id), type_id)
            result = result ? builder.or(result, sub_type_cond) : sub_type_cond
          end
          builder.ret result.not_nil!
        end
      end
    end

    def llvm_self(type = context.type)
      self_var = context.vars["self"]?
      if self_var
        self_var.pointer
      else
        int32(type.not_nil!.type_id)
      end
    end

    def llvm_self_ptr
      type = context.type
      if type.is_a?(HierarchyType)
        cast_to llvm_self, type.base_type
      else
        llvm_self
      end
    end

    def type_module(type)
      return @main_mod if @single_module

      type = type.typedef if type.is_a?(TypeDefType)
      case type
      when Nil, Program, LibType
        type_name = ""
      else
        type_name = type.instance_type.to_s
      end

      @modules[type_name] ||= begin
        llvm_mod = LLVM::Module.new(type_name)
        define_symbol_table llvm_mod
        llvm_mod
      end
    end

    def new_entry_block
      @alloca_block, @entry_block = new_entry_block_chain ["alloca", "entry"]
    end

    def new_entry_block_chain names
      blocks = new_blocks names
      position_at_end blocks.last
      blocks
    end

    def br_from_alloca_to_entry
      br_block_chain [@alloca_block, @entry_block]
    end

    def br_block_chain blocks
      old_block = insert_block

      0.upto(blocks.count - 2) do |i|
        position_at_end blocks[i]
        br blocks[i + 1]
      end

      position_at_end old_block
    end

    def new_block(name)
      context.fun.append_basic_block(name)
    end

    def new_blocks(names)
      names.map { |name| new_block name }
    end

    def alloca(type, name = "")
      in_alloca_block { @builder.alloca type, name }
    end

    def in_alloca_block
      old_block = insert_block
      if context.in_const_block
        position_at_end @main_alloca_block
      else
        position_at_end @alloca_block
      end
      value = yield
      position_at_end old_block
      value
    end

    def in_const_block(const_block_name)
      old_position = insert_block
      old_llvm_mod = @llvm_mod
      old_exception_handlers = @exception_handlers

      with_cloned_context do
        context.fun = @main
        context.in_const_block = true

        @exception_handlers = [] of Handler
        @llvm_mod = @main_mod

        const_block = new_block const_block_name
        position_at_end const_block

        yield

        new_const_block = insert_block
        position_at_end @const_block
        br const_block
        @const_block = new_const_block

        position_at_end old_position
      end

      @llvm_mod = old_llvm_mod
      @exception_handlers = old_exception_handlers
    end

    def printf(format, args = [] of LibLLVM::ValueRef)
      call @mod.printf(@llvm_mod), [@builder.global_string_pointer(format)] + args
    end

    def allocate_aggregate(type)
      struct_type = llvm_struct_type(type)
      if type.struct?
        @last = alloca struct_type
      else
        @last = malloc struct_type
      end
      memset @last, int8(0), size_of(struct_type)
      @last
    end

    def allocate_tuple(type)
      struct_type = alloca llvm_type(type)
      type.tuple_types.each_with_index do |tuple_type, i|
        exp_type, value = yield tuple_type, i
        assign aggregate_index(struct_type, i), tuple_type, exp_type, value
      end
      struct_type
    end

    def malloc(type)
      @malloc_fun ||= @main_mod.functions[MALLOC_NAME]?
      if malloc_fun = @malloc_fun
        malloc_fun = check_main_fun MALLOC_NAME, malloc_fun
        size = trunc(size_of(type), LLVM::Int32)
        pointer = call malloc_fun, [size]
        bit_cast pointer, pointer_type(type)
      else
        @builder.malloc type
      end
    end

    def array_malloc(type, count)
      @malloc_fun ||= @main_mod.functions[MALLOC_NAME]?
      if malloc_fun = @malloc_fun
        malloc_fun = check_main_fun MALLOC_NAME, malloc_fun
        size = trunc(size_of(type), LLVM::Int32)
        count = trunc(count, LLVM::Int32)
        size = @builder.mul size, count
        pointer = call malloc_fun, [size]
        bit_cast pointer, pointer_type(type)
      else
        @builder.array_malloc(type, count)
      end
    end

    def memset(pointer, value, size)
      pointer = cast_to_void_pointer pointer
      call @mod.memset(@llvm_mod), [pointer, value, trunc(size, LLVM::Int32), int32(4), int1(0)]
    end

    def realloc(buffer, size)
      @realloc_fun ||= @main_mod.functions[REALLOC_NAME]?
      if realloc_fun = @realloc_fun
        realloc_fun = check_main_fun REALLOC_NAME, realloc_fun
        size = trunc(size, LLVM::Int32)
        call realloc_fun, [buffer, size]
      else
        call @mod.realloc(@llvm_mod), [buffer, size]
      end
    end

    def to_lhs(value, type)
      type.passed_by_value? ? value : load value
    end

    def to_rhs(value, type)
      type.passed_by_value? ? load value : value
    end

    def union_type_id(union_pointer)
      aggregate_index union_pointer, 0
    end

    def union_value(union_pointer)
      aggregate_index union_pointer, 1
    end

    def store_in_union(union_pointer, value_type, value)
      store type_id(value, value_type), union_type_id(union_pointer)
      casted_value_ptr = cast_to_pointer(union_value(union_pointer), value_type)
      store value, casted_value_ptr
    end

    def aggregate_index(ptr, index)
      gep ptr, 0, index
    end

    def instance_var_ptr(type, name, pointer)
      index = type.index_of_instance_var(name)

      unless type.struct?
        index += 1
      end

      if type.is_a?(HierarchyType)
        pointer = cast_to pointer, type.base_type
      end

      aggregate_index pointer, index
    end

    def build_string_constant(str, name = "str")
      name = name.replace '@', '.'
      key = StringKey.new(@llvm_mod, str)
      @strings[key] ||= begin
        global = @llvm_mod.globals.add(LLVM.struct_type([LLVM::Int32, LLVM::Int32, LLVM.array_type(LLVM::Int8, str.length + 1)]), name)
        LLVM.set_linkage global, LibLLVM::Linkage::Private
        LLVM.set_global_constant global, true
        LLVM.set_initializer global, LLVM.struct([int32(@mod.string.type_id), int32(str.length), LLVM.string(str)])
        cast_to global, @mod.string
      end
    end

    class Context
      property :fun
      property type
      property vars
      property return_type
      property return_phi
      property break_phi
      property next_phi
      property while_block
      property while_exit_block
      property! block
      property! block_context
      property in_const_block
      property closure_vars
      property closure_type
      property closure_ptr

      def initialize(@fun, @type, @vars = {} of String => LLVMVar)
        @in_const_block = false
      end

      def block_returns?
        (block = @block) && (block_context = @block_context) && (block.returns? || (block.yields? && block_context.block_returns?))
      end

      def block_breaks?
        (block = @block) && (block_context = @block_context) && (block.breaks? || (block.yields? && block_context.block_breaks?))
      end

      def clone
        context = Context.new @fun, @type, @vars
        context.return_type = @return_type
        context.return_phi = @return_phi
        context.break_phi = @break_phi
        context.next_phi = @next_phi
        context.while_block = @while_block
        context.while_exit_block = @while_exit_block
        context.block = @block
        context.block_context = @block_context
        context.in_const_block = @in_const_block
        context.closure_vars = @closure_vars
        context.closure_type = @closure_type
        context.closure_ptr = @closure_ptr
        context
      end
    end

    class Phi
      include LLVMBuilderHelper

      getter node
      getter count
      getter exit_block

      def self.open(codegen, node)
        block = new codegen, node
        yield block
        block.close
      end

      def initialize(@codegen, @node)
        @phi_table = LLVM::PhiTable.new
        @exit_block = @codegen.new_block "exit"
        @count = 0
      end

      def builder
        @codegen.builder
      end

      def llvm_typer
        @codegen.llvm_typer
      end

      def add(value, type : Nil)
        unreachable
      end

      def add(value, type : NoReturnType)
        unreachable
      end

      def add(value, type : Type)
        unless node.type.void?
          value = @codegen.upcast value, node.type, type
          @phi_table.add insert_block, value
        end
        @count += 1
        br exit_block
      end

      def close
        position_at_end exit_block
        if node.returns? || node.no_returns?
          unreachable
        else
          if @count == 0
            unreachable
          elsif @phi_table.empty?
            # All branches are void or no return
            @codegen.last = llvm_nil
          else
            @codegen.last = phi llvm_arg_type(@node.type), @phi_table
          end
        end
        @codegen.last
      end
    end

    def with_cloned_context(new_context = @context)
      with_context(new_context.clone) { |ctx| yield ctx }
    end

    def with_context(new_context)
      old_context = @context
      @context = new_context
      value = yield old_context
      @context = old_context
      value
    end

    def visit_any(node)
      @current_node = node
    end

    def accept(node)
      old_current_node = @current_node
      node.accept self
      @current_node = old_current_node
    end

    def block_returns?
      context.block_returns?
    end

    def block_breaks?
      context.block_breaks?
    end
  end
end<|MERGE_RESOLUTION|>--- conflicted
+++ resolved
@@ -1696,23 +1696,22 @@
     def codegen_call(target_def, self_type, call_args)
       body = target_def.body
       if body.is_a?(Primitive)
-<<<<<<< HEAD
         with_cloned_context do
           old_current_node, @current_node = @current_node, body
           context.type = self_type
           codegen_primitive(body, target_def, call_args)
           @current_node = old_current_node
-=======
-        case body.name
-        when :struct_hash, :struct_equals, :struct_to_s
-          # Skip: we want a method body for these
-        else
-          with_cloned_context do
-            context.type = self_type
-            codegen_primitive(body, target_def, call_args)
+
+          case body.name
+          when :struct_hash, :struct_equals, :struct_to_s
+            # Skip: we want a method body for these
+          else
+            with_cloned_context do
+              context.type = self_type
+              codegen_primitive(body, target_def, call_args)
+            end
+            return
           end
-          return
->>>>>>> a5db167b
         end
       end
 
