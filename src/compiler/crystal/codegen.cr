--- conflicted
+++ resolved
@@ -919,27 +919,10 @@
       end
       last_fun = target_def_fun(node.call.target_def, owner)
 
-<<<<<<< HEAD
       closure_ptr = alloca llvm_type(node.type)
       store bit_cast(last_fun.fun, LLVM::VoidPointer), gep(closure_ptr, 0, 0)
-      if call_self
+      if call_self && !owner.metaclass?
         store bit_cast(call_self, LLVM::VoidPointer), gep(closure_ptr, 0, 1)
-=======
-      is_metaclass = owner.metaclass?
-
-      if call_self
-        wrapper = trampoline_wrapper(node.call.target_def, last_fun, is_metaclass)
-
-        # In the case of a metaclass we set the closure context to be a pointer
-        # to the type id.
-        if is_metaclass
-          new_call_self = malloc llvm_type(owner)
-          store call_self, new_call_self
-          call_self = new_call_self
-        end
-
-        trampoline_init node.type, wrapper.fun, call_self
->>>>>>> 45e3f549
       end
       @last = load(closure_ptr)
 
