--- conflicted
+++ resolved
@@ -1,188 +1,13 @@
-<<<<<<< HEAD
-lib LibC
-  ifdef darwin
-    struct SockAddrIn
-      len : UInt8
-      family : UInt8
-      port : Int16
-      addr : UInt32
-      zero : Int64
-    end
-
-    struct SockAddrIn6
-      len : UInt8
-      family : UInt8
-      port : Int16
-      flowinfo : Int32
-      addr : StaticArray(UInt8, 16)
-      scope_id : UInt32
-    end
-
-    struct SockAddrUn
-      len : UInt8
-      family : UInt8
-      path : UInt8*
-    end
-
-    struct SockAddr
-      len : UInt8
-      family : UInt8
-      data : StaticArray(UInt8, 14)
-    end
-
-    alias AddressFamilyType = UInt8
-
-    AF_UNSPEC = 0_u8
-    AF_UNIX = 1_u8
-    AF_INET = 2_u8
-    AF_INET6 = 30_u8
-
-    SOL_SOCKET = 0xffff
-    SO_REUSEADDR = 0x0004
-
-    fun socket(domain : UInt8, t : Int32, protocol : Int32) : Int32
-    fun socketpair(domain : UInt8, t : Int32, protocol : Int32, sockets : StaticArray(Int32, 2)*) : Int32
-    fun inet_pton(af : UInt8, src : UInt8*, dst : Void*) : Int32
-    fun inet_ntop(af : UInt8, src : Void*, dst : UInt8*, size : Int32) : UInt8*
-  else
-    struct SockAddrIn
-      family : UInt16
-      port : Int16
-      addr : UInt32
-      zero : Int64
-    end
-
-    struct SockAddrIn6
-      family : UInt16
-      port : Int16
-      flowinfo : Int32
-      addr : StaticArray(UInt8, 16)
-      scope_id : UInt32
-    end
-
-    struct SockAddrUn
-      family : UInt16
-      path : UInt8*
-    end
-
-    struct SockAddr
-      family : UInt16
-      data : StaticArray(UInt8, 14)
-    end
-
-    alias AddressFamilyType = UInt16
-
-    AF_UNSPEC = 0_u16
-    AF_UNIX = 1_u16
-    AF_INET = 2_u16
-    AF_INET6 = 10_u16
-
-    SOL_SOCKET = 1
-    SO_REUSEADDR = 2
-
-    fun socket(domain : UInt16, t : Int32, protocol : Int32) : Int32
-    fun socketpair(domain : UInt16, t : Int32, protocol : Int32, sockets : StaticArray(Int32, 2)*) : Int32
-    fun inet_pton(af : UInt16, src : UInt8*, dst : Void*) : Int32
-    fun inet_ntop(af : UInt16, src : Void*, dst : UInt8*, size : Int32) : UInt8*
-  end
-
-  struct HostEnt
-    name : UInt8*
-    aliases : UInt8**
-    addrtype : Int32
-    length : Int32
-    addrlist : UInt8**
-  end
-
-  fun htons(n : Int32) : Int16
-  fun bind(fd : Int32, addr : SockAddr*, addr_len : Int32) : Int32
-  fun listen(fd : Int32, backlog : Int32) : Int32
-  fun accept(fd : Int32, addr : SockAddr*, addr_len : Int32*) : Int32
-  fun connect(fd : Int32, addr : SockAddr*, addr_len : Int32) : Int32
-  fun gethostbyname(name : UInt8*) : HostEnt*
-  fun getsockname(fd : Int32, addr : SockAddr*, addr_len : Int32*) : Int32
-  fun getpeername(fd : Int32, addr : SockAddr*, addr_len : Int32*) : Int32
-  fun setsockopt(sock : Int32, level : Int32, opt : Int32, optval : Void*, optlen : Int32) : Int32
-
-  SOCK_STREAM = 1
-  SOCK_DGRAM = 2
-  SOCK_RAW = 3
-
-  IPPROTO_IP = 0
-  IPPROTO_TCP = 6
-  IPPROTO_UDP = 17
-  IPPROTO_RAW = 255
-
-  INET_ADDRSTRLEN = 16
-  INET6_ADDRSTRLEN = 46
-end
-=======
 require "./libc"
 require "./addrinfo"
->>>>>>> d7c281a0
 
 class SocketError < Exception
 end
 
-<<<<<<< HEAD
-class Socket < FileDescriptorIO
-  enum Type
-    STREAM = LibC::SOCK_STREAM
-    DGRAM  = LibC::SOCK_DGRAM
-    RAW    = LibC::SOCK_RAW
-  end
-
-  enum Protocol
-    IP  = LibC::IPPROTO_IP
-    TCP = LibC::IPPROTO_TCP
-    UDP = LibC::IPPROTO_UDP
-    RAW = LibC::IPPROTO_RAW
-  end
-
-  enum Family : LibC::AddressFamilyType
-    UNSPEC = LibC::AF_UNSPEC
-    UNIX   = LibC::AF_UNIX
-    INET   = LibC::AF_INET
-    INET6  = LibC::AF_INET6
-  end
-
-  struct Addr
-    property :family, :ip_port, :ip_address, :path
-
-    def initialize(@family, @ip_port, @ip_address)
-    end
-
-    def initialize(@family, @path)
-    end
-  end
-
-  def afamily(family)
-    LibC::AF_UNSPEC.class.cast(family)
-  end
-
-  def inspect(io)
-    io << "#<#{self.class}:fd #{@fd}>"
-  end
-
-  def self.inet_ntop(sa : LibC::SockAddrIn6)
-    ip_address = GC.malloc_atomic(LibC::INET6_ADDRSTRLEN.to_u32) as UInt8*
-    addr = sa.addr
-    LibC.inet_ntop(LibC::AF_INET6, pointerof(addr) as Void*, ip_address, LibC::INET6_ADDRSTRLEN)
-    String.new(ip_address)
-  end
-
-  def self.inet_ntop(sa : LibC::SockAddrIn)
-    ip_address = GC.malloc_atomic(LibC::INET_ADDRSTRLEN.to_u32) as UInt8*
-    addr = sa.addr
-    LibC.inet_ntop(LibC::AF_INET, pointerof(addr) as Void*, ip_address, LibC::INET_ADDRSTRLEN)
-    String.new(ip_address)
-  end
-=======
 ifdef evented
   require "./evented/*"
 else
   require "./sync/socket"
->>>>>>> d7c281a0
 end
 
 require "./common/*"