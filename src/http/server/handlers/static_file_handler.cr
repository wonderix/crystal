require "ecr/macros"
require "html"
require "uri"

class HTTP::StaticFileHandler < HTTP::Handler
  def initialize(publicdir)
    @publicdir = File.expand_path publicdir
  end

<<<<<<< HEAD
  def call(request)
    request_path = URI.unescape(request.path.not_nil!)

    # File path cannot contains '\0' (NUL) because all filesystem I know
    # don't accept '\0' character as file name.
    return HTTP::Response.new(400) if request_path.includes? '\0'

=======
  def call(context)
    request_path = URI.unescape(context.request.path.not_nil!)
>>>>>>> fd4b2374
    expanded_path = File.expand_path(request_path, "/")

    file_path = File.join(@publicdir, expanded_path)
    if Dir.exists?(file_path)
      context.response.content_type = "text/html"
      directory_listing(context.response, request_path, file_path)
    elsif File.exists?(file_path)
      context.response.content_type = mime_type(file_path)
      context.response.content_length = File.size(file_path)
      File.open(file_path) do |file|
        IO.copy(file, context.response)
      end
    else
      call_next(context)
    end
  end

  private def mime_type(path)
    case File.extname(path)
    when ".txt"          then "text/plain"
    when ".htm", ".html" then "text/html"
    when ".css"          then "text/css"
    when ".js"           then "application/javascript"
    else                      "application/octet-stream"
    end
  end

  record DirectoryListing, request_path, path do
    def escaped_request_path
      @escaped_request_path ||= begin
        esc_path = request_path.split('/').map { |path| URI.escape path }.join('/')
        esc_path = esc_path[0..-2] if !esc_path.empty? && esc_path[-1] == '/'
        esc_path
      end
    end

    ecr_file "#{__DIR__}/static_file_handler.html"
  end

  private def directory_listing(io, request_path, path)
    DirectoryListing.new(request_path, path).to_s(io)
  end
end<|MERGE_RESOLUTION|>--- conflicted
+++ resolved
@@ -7,18 +7,16 @@
     @publicdir = File.expand_path publicdir
   end
 
-<<<<<<< HEAD
-  def call(request)
-    request_path = URI.unescape(request.path.not_nil!)
+  def call(context)
+    request_path = URI.unescape(context.request.path.not_nil!)
 
     # File path cannot contains '\0' (NUL) because all filesystem I know
     # don't accept '\0' character as file name.
-    return HTTP::Response.new(400) if request_path.includes? '\0'
+    if request_path.includes? '\0'
+      context.response.status_code = 400
+      return
+    end
 
-=======
-  def call(context)
-    request_path = URI.unescape(context.request.path.not_nil!)
->>>>>>> fd4b2374
     expanded_path = File.expand_path(request_path, "/")
 
     file_path = File.join(@publicdir, expanded_path)
