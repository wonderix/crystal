--- conflicted
+++ resolved
@@ -405,13 +405,10 @@
           parse_break
         when :lib
           parse_lib
-<<<<<<< HEAD
         when :macro
           parse_macro
-=======
         when :ptr
           parse_pointer_of
->>>>>>> 22daeb42
         else
           parse_var_or_call
         end
