require 'observer'

module Crystal
  class ASTNode
    attr_accessor :type
    attr_accessor :observers

    def type=(type)
      return if type.nil? || @type == type
      @type = type
      notify_observers
    end

    def add_observer(observer, func=:update)
      @observers ||= {}
      @observers[observer] = func
      observer.send func, self, @type if @type
    end

    def notify_observers
      return if @observers.nil?
      @observers.each do |observer, func|
        observer.send func, self, @type
      end
    end

    def add_type(type)
      return if type.nil?
      if @type.nil?
        self.type = type
      else
        new_type = [@type, type].flatten.uniq
        new_type = new_type.first if new_type.length == 1
        return if new_type == @type
        self.type = new_type
      end
    end

    def update(node, type)
      add_type(type)
    end
  end

  class Call
    attr_accessor :target_def
    attr_accessor :mod

    def update_input(node, type)
      recalculate
    end

    def recalculate
      return unless can_calculate_type?

      scope = obj ? obj.type : mod
      untyped_def = scope.defs[name]

      typed_def = untyped_def.lookup_instance(args.map &:type)
      unless typed_def
        typed_def = untyped_def.clone
        typed_def.owner = scope

        args = {}
        args['self'] = Var.new('self').tap { |var| var.type = obj.type } if obj
        typed_def.args.each_with_index do |arg, index|
          args[arg.name] = Var.new(arg.name)
          args[arg.name].type = self.args[index].type
          typed_def.args[index].type = self.args[index].type
        end

        untyped_def.add_instance typed_def
        typed_def.body.accept TypeVisitor.new(@mod, typed_def.body, args, scope)
      end

      typed_def.body.add_observer self
      self.target_def = typed_def
    end

    def can_calculate_type?
      args.all?(&:type) && (obj.nil? || obj.type)
    end
  end

  class Def
    attr_accessor :owner
    attr_accessor :instances

    def add_instance(a_def)
      @instances ||= {}
      @instances[a_def.args.map(&:type)] = a_def
    end

    def lookup_instance(arg_types)
      @instances && @instances[arg_types]
    end
  end

  def infer_type(node)
    mod = Crystal::Module.new
    node.accept TypeVisitor.new(mod, node)
    mod
  end

  class TypeVisitor < Visitor
    attr_accessor :mod

    def initialize(mod, root, vars = {}, scope = nil)
      @mod = mod
      @root = root
      @vars = vars
      @scope = scope
    end

    def visit_bool(node)
      node.type = mod.bool
    end

    def visit_int(node)
      node.type = mod.int
    end

    def visit_float(node)
      node.type = mod.float
    end

    def visit_char(node)
      node.type = mod.char
    end

<<<<<<< HEAD
    def visit_def(node)
      class_def = node.parent.parent
      if class_def
        mod.types[class_def.name].defs[node.name] = node
      else
        mod.defs[node.name] = node
=======
    def visit_assign(node)
      node.value.accept self

      if node.target.is_a?(InstanceVar)
        scope[:type].instance_vars[node.target.name] = node.type 
        node.type = node.target.type = node.value.type
      else
        type = lookup_var node.target.name
        if type
          type.add node.value.type
        else
          type = UnionType.new(node.value.type)
        end

        node.type = node.target.type = type
        define_var node.target
>>>>>>> 89c0ef0f
      end
      false
    end

    def visit_class_def(node)
      mod.types[node.name] ||= ObjectType.new node.name
      true
    end

    def visit_var(node)
      var = lookup_var node.name
      var.add_observer node
    end

    def visit_instance_var(node)
      var = lookup_instance_var node.name
      var.add_observer node
    end

    def end_visit_assign(node)
      node.value.add_observer node

      if node.target.is_a?(InstanceVar)
        var = lookup_instance_var node.target.name
      else
        var = lookup_var node.target.name
      end
      node.add_observer var
    end

    def end_visit_expressions(node)
      if node.last
        node.last.add_observer node
      else
<<<<<<< HEAD
        node.type = mod.void
=======
        scope = mod
      end

      if scope == :unknown
        node.type = :unknown
        return false
      end

      untyped_def = scope.defs[node.name]

      unless untyped_def
        error = node.obj || node.has_parenthesis ? "undefined method" : "undefined local variable or method"
        error << " '#{node.name}'"
        error << " for #{node.obj.type.name}" if node.obj
        compile_error error, node.line_number, node.name_column_number, node.name.length
      end

      if node.args.length != untyped_def.args.length
        compile_error "wrong number of arguments for '#{node.name}' (#{node.args.length} for #{untyped_def.args.length})", node.line_number, node.name_column_number, node.name.length
      end

      node.args.each do |arg|
        arg.accept self
      end

      types = node.args.map(&:type)
      if types.include?(:unknown)
        node.type = :unknown
        return false
      end

      typed_def = untyped_def.lookup_instance(types)
      if typed_def && typed_def.body.type == :unknown && @scopes.any? { |s| s[:obj] == untyped_def }
        node.target_def = typed_def
        node.type = typed_def.body.type
        return
      end

      if !typed_def || typed_def.body.type == :unknown
        if untyped_def.is_a?(FrozenDef)
          error = "can't call "
          error << "#{scope.name}#" unless scope.is_a?(Module)
          error << "#{node.name} with types [#{types.map(&:name).join ', '}]"
          compile_error error, node.line_number, node.name_column_number, node.name.length
        end

        typed_def ||= untyped_def.clone
        typed_def.owner = node.obj.type if node.obj
        typed_def.body.type = :unknown

        with_new_scope(node.line_number, untyped_def, scope) do
          if node.obj
            self_var = Var.new("self")
            self_var.type = UnionType.new(node.obj.type)
            define_var self_var
          end

          typed_def.args.each_with_index do |arg, i|
            typed_def.args[i].type = UnionType.new(node.args[i].type)
            define_var typed_def.args[i]
          end

          untyped_def.add_instance typed_def

          typed_def.body.accept self
          while typed_def.body.type.is_a?(::Array)
            typed_def.body.type = Type.unmerge(typed_def.body.type, :unknown)
            typed_def.body.accept self
          end
        end
>>>>>>> 89c0ef0f
      end
    end

    def end_visit_while(node)
      node.type = mod.void
    end

    def end_visit_if(node)
      node.then.add_observer node
      node.else.add_observer node if node.else.any?
    end

    def end_visit_call(node)
      if node.obj.is_a?(Const) && node.name == 'new'
        type = mod.types[node.obj.name] or compile_error_on_node "uninitialized constant #{node.obj.name}", node.obj
        node.type = type.clone
        return false
      end

      node.mod = mod
      node.args.each_with_index do |arg, index|
        arg.add_observer node, :update_input
      end
      node.obj.add_observer node, :update_input if node.obj
      node.recalculate
    end

    def lookup_var(name)
<<<<<<< HEAD
      var = @vars[name]
      unless var
        var = Var.new name
        @vars[name] = var
      end
      var
=======
      @scopes.last[:vars][name]
    end

    def with_new_scope(line, obj, type)
      scope[:line] = line
      @scopes.push({vars: {}, obj: obj, type: type})
      yield
      @scopes.pop
>>>>>>> 89c0ef0f
    end

    def lookup_instance_var(name)
      var = @scope.instance_vars[name]
      unless var
        var = Var.new name
        @scope.instance_vars[name] = var
      end
      var
    end

    def compile_error_on_node(message, node)
      compile_error message, node.line_number, node.column_number, node.name.length
    end

    def compile_error(message, line, column, length)
      str = "Error: #{message}"
      str << " in '#{scope[:obj].name}'" if scope[:obj]
      str << "\n\n"
      str << @root.source_code.lines.at(line - 1).chomp
      str << "\n"
      str << (' ' * (column - 1))
      str << '^'
      str << ('~' * (length - 1))
      str << "\n"
      str << "\n"
      @scopes.reverse_each do |scope|
        str << "in line #{scope[:line] || line}"
        str << ": '#{scope[:obj].name}'\n" if scope[:obj]
      end
      raise Crystal::Exception.new(str.strip)
    end
  end
end<|MERGE_RESOLUTION|>--- conflicted
+++ resolved
@@ -29,10 +29,7 @@
       if @type.nil?
         self.type = type
       else
-        new_type = [@type, type].flatten.uniq
-        new_type = new_type.first if new_type.length == 1
-        return if new_type == @type
-        self.type = new_type
+        self.type = Type.merge(@type, type)
       end
     end
 
@@ -127,31 +124,12 @@
       node.type = mod.char
     end
 
-<<<<<<< HEAD
     def visit_def(node)
       class_def = node.parent.parent
       if class_def
         mod.types[class_def.name].defs[node.name] = node
       else
         mod.defs[node.name] = node
-=======
-    def visit_assign(node)
-      node.value.accept self
-
-      if node.target.is_a?(InstanceVar)
-        scope[:type].instance_vars[node.target.name] = node.type 
-        node.type = node.target.type = node.value.type
-      else
-        type = lookup_var node.target.name
-        if type
-          type.add node.value.type
-        else
-          type = UnionType.new(node.value.type)
-        end
-
-        node.type = node.target.type = type
-        define_var node.target
->>>>>>> 89c0ef0f
       end
       false
     end
@@ -186,80 +164,7 @@
       if node.last
         node.last.add_observer node
       else
-<<<<<<< HEAD
         node.type = mod.void
-=======
-        scope = mod
-      end
-
-      if scope == :unknown
-        node.type = :unknown
-        return false
-      end
-
-      untyped_def = scope.defs[node.name]
-
-      unless untyped_def
-        error = node.obj || node.has_parenthesis ? "undefined method" : "undefined local variable or method"
-        error << " '#{node.name}'"
-        error << " for #{node.obj.type.name}" if node.obj
-        compile_error error, node.line_number, node.name_column_number, node.name.length
-      end
-
-      if node.args.length != untyped_def.args.length
-        compile_error "wrong number of arguments for '#{node.name}' (#{node.args.length} for #{untyped_def.args.length})", node.line_number, node.name_column_number, node.name.length
-      end
-
-      node.args.each do |arg|
-        arg.accept self
-      end
-
-      types = node.args.map(&:type)
-      if types.include?(:unknown)
-        node.type = :unknown
-        return false
-      end
-
-      typed_def = untyped_def.lookup_instance(types)
-      if typed_def && typed_def.body.type == :unknown && @scopes.any? { |s| s[:obj] == untyped_def }
-        node.target_def = typed_def
-        node.type = typed_def.body.type
-        return
-      end
-
-      if !typed_def || typed_def.body.type == :unknown
-        if untyped_def.is_a?(FrozenDef)
-          error = "can't call "
-          error << "#{scope.name}#" unless scope.is_a?(Module)
-          error << "#{node.name} with types [#{types.map(&:name).join ', '}]"
-          compile_error error, node.line_number, node.name_column_number, node.name.length
-        end
-
-        typed_def ||= untyped_def.clone
-        typed_def.owner = node.obj.type if node.obj
-        typed_def.body.type = :unknown
-
-        with_new_scope(node.line_number, untyped_def, scope) do
-          if node.obj
-            self_var = Var.new("self")
-            self_var.type = UnionType.new(node.obj.type)
-            define_var self_var
-          end
-
-          typed_def.args.each_with_index do |arg, i|
-            typed_def.args[i].type = UnionType.new(node.args[i].type)
-            define_var typed_def.args[i]
-          end
-
-          untyped_def.add_instance typed_def
-
-          typed_def.body.accept self
-          while typed_def.body.type.is_a?(::Array)
-            typed_def.body.type = Type.unmerge(typed_def.body.type, :unknown)
-            typed_def.body.accept self
-          end
-        end
->>>>>>> 89c0ef0f
       end
     end
 
@@ -288,23 +193,12 @@
     end
 
     def lookup_var(name)
-<<<<<<< HEAD
       var = @vars[name]
       unless var
         var = Var.new name
         @vars[name] = var
       end
       var
-=======
-      @scopes.last[:vars][name]
-    end
-
-    def with_new_scope(line, obj, type)
-      scope[:line] = line
-      @scopes.push({vars: {}, obj: obj, type: type})
-      yield
-      @scopes.pop
->>>>>>> 89c0ef0f
     end
 
     def lookup_instance_var(name)
